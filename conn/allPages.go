package conn

import (
	"fmt"
	"github.com/cryptomkt/cryptomkt-go/args"
	"time"

	"github.com/cryptomkt/cryptomkt-go/args"
)

// GetTradesAllPages returns a pointer to a Trades struct with the data given
// by the api and an error message. It returns (nil, error) when an error
// is raised and (*Trades, nil) when the operation is successful. If end
// argument is not provided, the maximum data amount will be trucated when
// it raises more than 100 elements. It is not sure it will give you
// exactly 100 TradeData Data.
//
// List of accepted Arguments:
//   - required: Market
//   - optional: Start, End
// https://developers.cryptomkt.com/es/#trades
func (client *Client) GetTradesAllPages(arguments ...args.Argument) ([]TradeData, error) {
	req, err := makeReq([]string{"market"}, arguments...)
	if err != nil {
		return nil, fmt.Errorf("Error in GetPaymentOrders: %s", err)
	}
	neededArguments := []args.Argument{args.Page(0), args.Limit(100)}
	argsMap := req.GetArguments()
	neededArguments = append(neededArguments, args.Market(argsMap["market"]))
	if val, ok := argsMap["start"]; ok {
		neededArguments = append(neededArguments, args.Start(val))
	}
	if val, ok := argsMap["end"]; ok {
		neededArguments = append(neededArguments, args.End(val))
	}

	tPage, err := client.GetTrades(neededArguments...)
	if err != nil {
		return nil, fmt.Errorf("Error in GetPaymentOrders: %s", err)
	}
	allt := make([]TradeData, len(tPage.Data))
	copy(allt, tPage.Data)
<<<<<<< HEAD

=======
>>>>>>> 61dcb1d8
	for tPage, err = tPage.GetNext(); err == nil; tPage, err = tPage.GetNext() {
		time.Sleep(2 * time.Second) //because the server only accepts 30 calls per minute.
		allt = append(allt, tPage.Data...)
		// When the data length raises 100 elements or more when "end" parameter is not provided,
		// it breaks. This block limit the number of pages
		if _, ok := argsMap["end"]; !ok {
			if len(allt) > 100 {
				break
			}
		}
	}
	return allt, nil
}

// GetActiveOrdersAllPages gets all the actives orders of the client in a given market.
// returns an array of orders.
//
// List of accepted Arguments:
//   - required: Market
//   - optional: none
// https://developers.cryptomkt.com/es/#ordenes-activas
func (client *Client) GetActiveOrdersAllPages(arguments ...args.Argument) ([]Order, error) {
	req, err := makeReq([]string{"market"}, arguments...)
	if err != nil {
		return nil, fmt.Errorf("Error in GetAllActiveOrders: %s", err)
	}
	neededArguments := []args.Argument{args.Page(0), args.Limit(100)}
	argsMap := req.GetArguments()
	val := argsMap["market"]
	neededArguments = append(neededArguments, args.Market(val))

	oList, err := client.GetActiveOrders(neededArguments...)
	if err != nil {
		return nil, fmt.Errorf("Error in GetAllActiveOrders: %s", err)
	}
	return getAllOrders(oList), nil
}

// GetExecutedOrdersAllPages gets all executed orders of the client in a given market
//
// List of accepted Arguments:
//   - required: Market
//   - optional: none
// https://developers.cryptomkt.com/es/#ordenes-ejecutadas
func (client *Client) GetExecutedOrdersAllPages(arguments ...args.Argument) ([]Order, error) {
	req, err := makeReq([]string{"market"}, arguments...)
	if err != nil {
		return nil, fmt.Errorf("Error in GetAllExecutedOrders: %s", err)
	}
	neededArguments := []args.Argument{args.Page(0), args.Limit(100)}
	argsMap := req.GetArguments()
	val := argsMap["market"]
	neededArguments = append(neededArguments, args.Market(val))

	oList, err := client.GetExecutedOrders(neededArguments...)
	if err != nil {
		return nil, fmt.Errorf("Error in GetAllExecutedOrders: %s", err)
	}
	return getAllOrders(oList), nil
}

// PaymentOrdersAllPages get all the payment orders between the two given dates.
// Returns an array of PaymentOrder
//
// List of accepted Arguments:
//   - required: StartDate, EndDate
//   - optional: none
func (client *Client) PaymentOrdersAllPages(arguments ...args.Argument) ([]PaymentOrder, error) {
	req, err := makeReq([]string{"start_date", "end_date"}, arguments...)
	if err != nil {
		return nil, fmt.Errorf("Error in GetPaymentOrders: %s", err)
	}
	neededArguments := []args.Argument{args.Page(0), args.Limit(100)}
	argsMap := req.GetArguments()
	val := argsMap["start_date"]
	neededArguments = append(neededArguments, args.StartDate(val))
	val = argsMap["end_date"]
	neededArguments = append(neededArguments, args.EndDate(val))

	poList, err := client.PaymentOrders(neededArguments...)
	if err != nil {
		return nil, fmt.Errorf("Error in GetPaymentOrders: %s", err)
	}
	allpo := make([]PaymentOrder, len(poList.Data))
	copy(allpo, poList.Data)
	for poList, err = poList.GetNext(); err == nil; poList, err = poList.GetNext() {
		time.Sleep(2 * time.Second)
		allpo = append(allpo, poList.Data...)
		// When the data length raises 100 elements or more when "end" parameter is not provided,
		// it breaks. This "if" block limit the number of pages
		if len(allpo) > 100 {
			break
		}
	}
	return allpo, nil
}

func getAllOrders(oList *OrderList) []Order {
	allo := make([]Order, len(oList.Data))
	copy(allo, oList.Data)
	for oList, err := oList.GetNext(); err == nil; oList, err = oList.GetNext() {
		time.Sleep(2 * time.Second)
		oList.setClientInOrders()
		allo = append(allo, oList.Data...)

		// When the data length raises 100 elements or more when "end" parameter is not provided,
		// it breaks. This "if" block limit the number of pages
		if len(allo) > 100 {
			break
		}
	}
	return allo
}<|MERGE_RESOLUTION|>--- conflicted
+++ resolved
@@ -2,7 +2,6 @@
 
 import (
 	"fmt"
-	"github.com/cryptomkt/cryptomkt-go/args"
 	"time"
 
 	"github.com/cryptomkt/cryptomkt-go/args"
@@ -40,10 +39,6 @@
 	}
 	allt := make([]TradeData, len(tPage.Data))
 	copy(allt, tPage.Data)
-<<<<<<< HEAD
-
-=======
->>>>>>> 61dcb1d8
 	for tPage, err = tPage.GetNext(); err == nil; tPage, err = tPage.GetNext() {
 		time.Sleep(2 * time.Second) //because the server only accepts 30 calls per minute.
 		allt = append(allt, tPage.Data...)
