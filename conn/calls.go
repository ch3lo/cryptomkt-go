package conn

import (
	"encoding/json"
	"fmt"

	"github.com/cryptomkt/cryptomkt-go/args"
	"github.com/cryptomkt/cryptomkt-go/requests"
)

// GetAccount gives the information of the cryptoMarket account.
// Returns the data in an Account struct
//
// https://developers.cryptomkt.com/#cuenta
func (client *Client) GetAccount() (*Account, error) {
	resp, err := client.get("account", requests.NewEmptyReq())
	if err != nil {
		return nil, fmt.Errorf("error making the request: %s", err)
	}
	var aResp AccountResponse
	json.Unmarshal(resp, &aResp)
	if aResp.Status == "error" {
		return nil, fmt.Errorf("error from the server side: %s", aResp.Message)
	}
	return &aResp.Data, nil
}

// GetBalance returns the actual balance of the wallets of the client in CryptoMarket
// Returns the a slice of Balance structs
//
// https://developers.cryptomkt.com/#obtener-balance
func (client *Client) GetBalance() ([]Balance, error) {
	resp, err := client.get("balance", requests.NewEmptyReq())
	if err != nil {
		return nil, fmt.Errorf("error making the request: %s", err)
	}
	var bResp BalancesResponse
	json.Unmarshal(resp, &bResp)
	if bResp.Status == "error" {
		return nil, fmt.Errorf("error from the server side: %s", bResp.Message)
	}
	return bResp.Data, nil
}

// GetWallets is an alias for Balance, returns the actual balance of wallets of the client in CryptoMarket
//
// https://developers.cryptomkt.com/#obtener-balance
func (client *Client) GetWallets() ([]Balance, error) {
	return client.GetBalance()
}

// GetTransactions returns the movements of the wallets of the client for a given currency.
// Returns a TransactionList struct, where all the transactions are in the Data field
// in a slice of Transaction. TransactionList supports Next() and Previous to get the
// corresponding pages.
//
// List of accepted Arguments:
//   - required: Currency
//   - optional: Page, Limit
// https://developers.cryptomkt.com/#obtener-movimientos
func (client *Client) GetTransactions(arguments ...args.Argument) (*TransactionList, error) {
	required := []string{"currency"}
	req, err := makeReq(required, arguments...)
	if err != nil {
		return nil, fmt.Errorf("Error in GetTransactions: %s", err)
	}
	resp, err := client.post("transactions", req)
	if err != nil {
		return nil, fmt.Errorf("error making the request: %s", err)
	}
	var tResp TransactionsResponse
	json.Unmarshal(resp, &tResp)
	if tResp.Status == "error" {
		return nil, fmt.Errorf("error from the server side: %s", tResp.Message)
	}
	tList := TransactionList{
		currency:   req.GetArguments()["currency"],
		client:     client,
		pagination: tResp.Pagination,
		Data:       tResp.Data,
	}
	return &tList, nil
}

// GetActiveOrders returns the list of active orders of the client in a given market.
// Retunrs an OrderList struct, where all the orders are in the Data field, in a slice of Order.
// OrderLists supports Next() and Previous() to get the corresponding pages.
// OrderLists also supports Close() and Refresh(), to close or refresh all the orders of the list.
//
// List of accepted Arguments:
//   - required: Market
//   - optional: Page, Limit
// https://developers.cryptomkt.com/#ordenes-activas
func (client *Client) GetActiveOrders(arguments ...args.Argument) (*OrderList, error) {
	required := []string{"market"}
	req, err := makeReq(required, arguments...)
	if err != nil {
		return nil, fmt.Errorf("Error in GetActiveOrders: %s", err)
	}
	resp, err := client.post("orders/active", req)
	if err != nil {
		return nil, fmt.Errorf("error making the request: %s", err)
	}
	var oListResp OrderListResp
	json.Unmarshal(resp, &oListResp)
	if oListResp.Status == "error" {
		return nil, fmt.Errorf("error from the server side: %s", oListResp.Message)
	}
	orderList := OrderList{
		pagination: oListResp.Pagination,
		client:     client,
		Data:       oListResp.Data,
		caller:     "active_orders",
		market:     req.GetArguments()["market"],
	}
	return &orderList, nil
}

// GetExecutedOrders return a list of the executed orders of the client in a given market.
// Retunrs an OrderList struct, where all the orders are in the Data field, in a slice of Order.
// OrderLists supports Next() and Previous() to get the corresponding pages.
// OrderLists also supports Close() and Refresh(), to close or refresh all the orders of the list.
//
// List of accepted Arguments:
//   - required: Market
//   - optional: Page, Limit
// https://developers.cryptomkt.com/#ordenes-ejecutadas
func (client *Client) GetExecutedOrders(arguments ...args.Argument) (*OrderList, error) {
	required := []string{"market"}
	req, err := makeReq(required, arguments...)
	if err != nil {
		return nil, fmt.Errorf("Error in GetExecutedOrders: %s", err)
	}
	resp, err := client.post("orders/executed", req)
	if err != nil {
		return nil, fmt.Errorf("error making the request: %s", err)
	}
	var oListResp OrderListResp
	json.Unmarshal(resp, &oListResp)
	if oListResp.Status == "error" {
		return nil, fmt.Errorf("error from the server side: %s", oListResp.Message)
	}

	orderList := OrderList{
		pagination: oListResp.Pagination,
		client:     client,
		Data:       oListResp.Data,
		caller:     "executed_orders",
		market:     req.GetArguments()["market"],
	}
	return &orderList, nil
}

// GetOrderStatus gives the status of an order given its id.
// Returns an Order struct that supports Close() and Refresh() to cancel or update
// the order respectively.
//
// List of accepted Arguments:
//   - required: Id
//   - optional: none
// https://developers.cryptomkt.com/#estado-de-orden
func (client *Client) GetOrderStatus(arguments ...args.Argument) (*Order, error) {
	required := []string{"id"}
	resp, err := client.getReq("orders/status", "GetOrderStatus", required, arguments...)
	if err != nil {
		return nil, fmt.Errorf("error making the request: %s", err)
	}
	var oResp OrderResponse
	json.Unmarshal(resp, &oResp)
	if oResp.Status == "error" {
		return nil, fmt.Errorf("error from the server side: %s", oResp.Message)
	}
	oResp.Data.client = client
	return &oResp.Data, nil
}

// GetInstant emulates an order in the current state of the Instant Exchange of CryptoMarket
// Returns a Quantity struct holding the data.
//
// List of accepted Arguments:
//   - required: Market, Type, Amount
//   - optional: none
// https://developers.cryptomkt.com/#obtener-cantidad
func (client *Client) GetInstant(arguments ...args.Argument) (*Quantity, error) {
	required := []string{"market", "type", "amount"}
	resp, err := client.getReq("orders/instant/get", "GetInstant", required, arguments...)
	if err != nil {
		return nil, fmt.Errorf("error making the request: %s", err)
	}
	var iResp InstantResponse
	json.Unmarshal(resp, &iResp)
	if iResp.Status == "error" {
		return nil, fmt.Errorf("error from the server side: %s", iResp.Message)
	}
	return &iResp.Data, nil
}

// CreateOrder creates an order to buy or sell in a market of CryptoMarket
// Returns an Order struct that supports Close() and Refresh() to cancel or update
// the order respectively.
//
// List of accepted Arguments:
//   - required: Amount, Market, Price, Type
//   - optional: none
// https://developers.cryptomkt.com/#crear-orden
func (client *Client) CreateOrder(arguments ...args.Argument) (*Order, error) {
	required := []string{"amount", "market", "price", "type"}
	resp, err := client.postReq("orders/create", "CreateOrder", required, arguments...)
	if err != nil {
		return nil, fmt.Errorf("error making the request: %s", err)
	}
	var oResp OrderResponse
	json.Unmarshal(resp, &oResp)
	if oResp.Status == "error" {
		return nil, fmt.Errorf("error from the server side: %s", oResp.Message)
	}
	oResp.Data.client = client
	return &oResp.Data, nil
}

// CancelOrder cancel an order in CryptoMarket, given its id
// Returns an Order struct that supports Close() and Refresh() to cancel or update
// the order respectively.
//
// List of accepted Arguments:
//   - required: Id
//   - optional: none
// https://developers.cryptomkt.com/#cancelar-una-orden
func (client *Client) CancelOrder(arguments ...args.Argument) (*Order, error) {
	required := []string{"id"}
	resp, err := client.postReq("orders/cancel", "CancelOrder", required, arguments...)
	if err != nil {
		return nil, fmt.Errorf("error making the request: %s", err)
	}
	var oResp OrderResponse
	json.Unmarshal(resp, &oResp)
	if oResp.Status == "error" {
		return nil, fmt.Errorf("error from the server side: %s", oResp.Message)
	}
	oResp.Data.client = client
	return &oResp.Data, nil
}

// CreateInstant makes an order in the Instant Exchange of CryptoMarket
// Returns an error if something goes wrong
//
// List of accepted Arguments:
//   - required: Market, Type, Amount
//   - optional: none
// https://developers.cryptomkt.com/#crear-orden-2
func (client *Client) CreateInstant(arguments ...args.Argument) error {
	required := []string{"market", "type", "amount"}
	resp, err := client.postReq("orders/instant/create", "CreateInstant", required, arguments...)
	if err != nil {
		return fmt.Errorf("error making the request: %s", err)
	}
	var iResp InstantResponse
	json.Unmarshal(resp, &iResp)
	if iResp.Status == "error" {
		return fmt.Errorf("error from the server side: %s", iResp.Message)
	}
	return nil
}

// RequestDeposit makes a deposit to a wallet of local currency
// Returns an error if something goes wrong
//
// List of accepted Arguments:
//   - required: Amount, BankAccount
//   - required only for México, Brasil and European Union: Voucher
//   - required only for México: Date, TrackingCode
// https://developers.cryptomkt.com/#notificar-deposito
func (client *Client) RequestDeposit(arguments ...args.Argument) error {
	required := []string{"amount", "bank_account"}
	resp, err := client.postReq("request/deposit", "RequestDeposit", required, arguments...)
	if err != nil {
		return fmt.Errorf("error making the request: %s", err)
	}
	var iResp InstantResponse
	json.Unmarshal(resp, &iResp)
	if iResp.Status == "error" {
		return fmt.Errorf("error from the server side: %s", iResp.Message)
	}
	return nil
}

// RequestWithdrawal makes a withdrawal from a bank account of the client
// Returns an error if something goes wrong
//
// List of accepted Arguments:
//   - required: Amount, BankAccount
//   - optional: none
// https://developers.cryptomkt.com/#notificar-retiro
func (client *Client) RequestWithdrawal(arguments ...args.Argument) error {
	required := []string{"amount", "bank_account"}
	resp, err := client.postReq("request/withdrawal", "RequestWithdrawal", required, arguments...)
	if err != nil {
		return fmt.Errorf("error making the request: %s", err)
	}
	var iResp InstantResponse
	json.Unmarshal(resp, &iResp)
	if iResp.Status == "error" {
		return fmt.Errorf("error from the server side: %s", iResp.Message)
	}
	return nil
}

// Transfer moves crypto between wallets
// Returns an error if something goes wrong
//
// List of accepted Arguments:
//   - required: Address, Amount, Currency
//   - optional: Memo
// https://developers.cryptomkt.com/#transferir
func (client *Client) Transfer(arguments ...args.Argument) error {
	required := []string{"address", "amount", "currency"}
	resp, err := client.postReq("transfer", "Transfer", required, arguments...)
	if err != nil {
		return fmt.Errorf("error making the request: %s", err)
	}
	var iResp InstantResponse
	json.Unmarshal(resp, &iResp)
	if iResp.Status == "error" {
		return fmt.Errorf("error from the server side: %s", iResp.Message)
	}
	return nil

}

// NewOrder creates a payment order, and gives a QR and urls to make the payment.
// Returns a PaymentOrder struct that supports Refresh(), to update its information.
//
// List of accepted Arguments:
//   - required: ToReceive, ToReceiveCurrency, PaymentReceiver
//   - optional: ExternalId, CallbackUrl, ErrorUrl, SuccessUrl, RefundEmail, Language
// https://developers.cryptomkt.com/#crear-orden-de-pago
func (client *Client) NewOrder(arguments ...args.Argument) (*PaymentOrder, error) {
	required := []string{"to_receive", "to_receive_currency", "payment_receiver"}
	resp, err := client.postReq("payment/new_order", "NewOrder", required, arguments...)
	if err != nil {
		return nil, fmt.Errorf("error making the request: %s", err)
	}
	var poResp PaymentResponse
	json.Unmarshal(resp, &poResp)
	if poResp.Status == "error" {
		return nil, fmt.Errorf("error from the server side: %s", poResp.Message)
	}
	return &poResp.Data, nil
}

// CreateWallet creates a wallet to pay a payment order.
// Returns a PaymentOrder struct that supports Refresh(), to update its information.
//
// List of accepted Arguments:
//   - required: Id, Token, Wallet
//   - optional: none
// https://developers.cryptomkt.com/#crear-billetera-de-orden-de-pago
func (client *Client) CreateWallet(arguments ...args.Argument) (*PaymentOrder, error) {
	required := []string{"id", "token", "wallet"}
	resp, err := client.postReq("payment/create_wallet", "CreateWallet", required, arguments...)
	if err != nil {
		return nil, fmt.Errorf("error making the request: %s", err)
	}
	var poResp PaymentResponse
	json.Unmarshal(resp, &poResp)
	if poResp.Status == "error" {
		return nil, fmt.Errorf("error from the server side: %s", poResp.Message)
	}
	return &poResp.Data, nil
}

// GetPaymentOrders returns the generated payment orders.
// Returns a PaymentOrder struct that supports Refresh(), to update its information.
//
// List of accepted Arguments:
//   - required: StartDate, EndDate
//   - optional: Page, Limit
// https://developers.cryptomkt.com/#listado-de-ordenes-de-pago
func (client *Client) GetPaymentOrders(arguments ...args.Argument) (*PaymentOrderList, error) {
	required := []string{"start_date", "end_date"}
	req, err := makeReq(required, arguments...)
	if err != nil {
		return nil, fmt.Errorf("Error in GetPaymentOrders: %s", err)
	}
	resp, err := client.post("payment/orders", req)
	if err != nil {
		return nil, fmt.Errorf("error making the request: %s", err)
	}
	var poResp PaymentOrdersResponse
	json.Unmarshal(resp, &poResp)
	if poResp.Status == "error" {
		return nil, fmt.Errorf("error from the server side: %s", poResp.Message)
	}
	argMap := req.GetArguments()
	paymentOrderList := PaymentOrderList{
		startDate:  argMap["start_date"],
		endDate:    argMap["end_date"],
		client:     client,
		pagination: poResp.Pagination,
		Data:       poResp.Data,
	}
	return &paymentOrderList, nil
}

// GetPaymentStatus gives the status of a payment order.
// Returns a PaymentOrder struct that supports Refresh(), to update its information.
//
// List of accepted Arguments:
//   - required: Id
//   - optional: none
// https://developers.cryptomkt.com/#estado-de-orden-de-pago
func (client *Client) GetPaymentStatus(arguments ...args.Argument) (*PaymentOrder, error) {
	required := []string{"id"}
	resp, err := client.postReq("payment/status", "GetPaymentStatus", required, arguments...)
	if err != nil {
		return nil, fmt.Errorf("error making the request: %s", err)
	}
	var poResp PaymentResponse
	json.Unmarshal(resp, &poResp)
	if poResp.Status == "error" {
		return nil, fmt.Errorf("error from the server side: %s", poResp.Message)
	}
	return &poResp.Data, nil
}

// Public Endpoints:

<<<<<<< HEAD

// GetMarkets returns the available markets in cryptomarket as a string slice
=======
// GetMarkets returns list of available markets in cryptomarket
>>>>>>> 452d13e4
//
// https://developers.cryptomkt.com/mercado
func (client *Client) GetMarkets() ([]string, error) {
	resp, err := client.get("market", requests.NewEmptyReq())
	if err != nil {
		return nil, fmt.Errorf("error making the request: %s", err)
	}

	var mResp MarketListResponse
	json.Unmarshal(resp, &mResp)
	if mResp.Status == "error" {
		return nil, fmt.Errorf("error from the server side: %s", mResp.Message)
	}
	return mResp.Data, nil
}

// GetTicker returns a list of Tickers.
// It returns (nil,error) when an error is raised and ([]Tiker, nil)
// when the operation is successful. The data fields are: High, Low, Ask, Bid,
// LastPrice, Volume, Market and Timestamp.
//
// List of accepted Arguments:
//   - required: none
//   - optional: Market
// https://developers.cryptomkt.com/#ticker
func (client *Client) GetTicker(arguments ...args.Argument) ([]Ticker, error) {
	resp, err := client.getReq("ticker", "GetTicker", []string{}, arguments...)
	if err != nil {
		return nil, fmt.Errorf("error making the request: %s", err)
	}
	var tResp TickerResponse
	json.Unmarshal(resp, &tResp)
	if tResp.Status == "error" {
		return nil, fmt.Errorf("error from the server side: %s", tResp.Message)
	}
	return tResp.Data, nil
}

// GetBook returns a pointer to a Book struct with the data given by
// the api and an error message. It returns (nil, error) when an error
// is raised and (*Book, nil) when the operation is successful.
// The data fields are: Price, Amount and Timestamp. To access these fields,
// you can call them by *Book.Data[indexYouWant].FieldYouWant
//
// List of accepted Arguments:
//   - required: Market, Type
//   - optional: Page, Limit
// https://developers.cryptomkt.com/#ordenes
func (client *Client) GetBook(arguments ...args.Argument) (*Book, error) {
	required := []string{"market", "type"}
	req, err := makeReq(required, arguments...)
	if err != nil {
		return nil, fmt.Errorf("Error in GetBook: %s", err)
	}
	resp, err := client.getPublic("book", req)
	if err != nil {
		return nil, fmt.Errorf("error making the request: %s", err)
	}
	var bResp BookResponse
	json.Unmarshal(resp, &bResp)
	if bResp.Status == "error" {
		return nil, fmt.Errorf("error from the server side: %s", bResp.Message)
	}
	book := Book{
		args:       req.GetArguments(),
		pagination: bResp.Pagination,
		client:     client,
		Data:       bResp.Data,
	}
	return &book, nil
}

// GetTrades returns a pointer to a Trades struct with the data given
// by the api and an error message. It returns (nil, error) when an error
// is raised and (*Trades, nil) when the operation is successful.
// The data fields are MarketTaker, Price, Amount, Tid, Timestamp and Market.
// You can access them by *Trades.Data[indexYouWant].FieldYouWant
//
// List of accepted Arguments:
//   - required: Market
//   - optional: Start, End, Page, Limit
// https://developers.cryptomkt.com/#trades
func (client *Client) GetTrades(arguments ...args.Argument) (*Trades, error) {
	required := []string{"market"}
	req, err := makeReq(required, arguments...)
	if err != nil {
		return nil, fmt.Errorf("Error in GetTrades: %s", err)
	}
	resp, err := client.getPublic("trades", req)
	if err != nil {
		return nil, fmt.Errorf("error making the request: %s", err)
	}
	var tResp TradesResponse
	json.Unmarshal(resp, &tResp)
	if tResp.Status == "error" {
		return nil, fmt.Errorf("error from the server side: %s", tResp.Message)
	}
	trades := Trades{
		args:       req.GetArguments(),
		pagination: tResp.Pagination,
		client:     client,
		Data:       tResp.Data,
	}
	return &trades, nil
}

// GetPrices return a pointer to a Prices struct with the data given by
// the api and an error message. It returns (nil,error) when an error
// is raised and (*Prices, nil) when the operation is successful.
// The data fields are classified in two categories, Ask and Bid.
// The fields are CandleId, OpenPrice, HightPrice, ClosePrice, LowPrice, VolumeSum
// CandleDate and TickCount. To access the data you can call this way:
// *Prices.Data.Ask[indexYouWant].FieldYouWant or *Prices.Data.Bid[indexYouWant].FieldYouWant
//
// List of accepted Arguments:
//   - required: Market, Timeframe
//   - optional: Page, Limit
// https://developers.cryptomkt.com/#precios
func (client *Client) GetPrices(arguments ...args.Argument) (*Prices, error) {
	required := []string{"market", "timeframe"}
	req, err := makeReq(required, arguments...)
	if err != nil {
		return nil, fmt.Errorf("Error in GetPrices: %s", err)
	}
	resp, err := client.getPublic("prices", req)
	if err != nil {
		return nil, fmt.Errorf("error making the request: %s", err)
	}
	var pResp PricesResponse
	json.Unmarshal(resp, &pResp)
	if pResp.Status == "error" {
		return nil, fmt.Errorf("error from the server side: %s", pResp.Message)
	}
	prices := Prices{
		args:       req.GetArguments(),
		pagination: pResp.Pagination,
		client:     client,
		Data:       pResp.Data,
	}
	return &prices, nil
}<|MERGE_RESOLUTION|>--- conflicted
+++ resolved
@@ -425,12 +425,8 @@
 
 // Public Endpoints:
 
-<<<<<<< HEAD
 
 // GetMarkets returns the available markets in cryptomarket as a string slice
-=======
-// GetMarkets returns list of available markets in cryptomarket
->>>>>>> 452d13e4
 //
 // https://developers.cryptomkt.com/mercado
 func (client *Client) GetMarkets() ([]string, error) {
